--- conflicted
+++ resolved
@@ -24,22 +24,6 @@
     # reading/parsing fails it will return {} instead
     #
     # Prior to calling this method you should be sure the file exist
-<<<<<<< HEAD
-    def read(path, expected_type=nil, default=nil)
-      @cache[path] ||= {:data => nil, :meta => path_metadata(path)}
-
-      if File.exist?(path) && !@cache[path][:data] || stale?(path)
-        if block_given?
-          begin
-            @cache[path][:data] = yield(File.read(path))
-          rescue => e
-            Hiera.debug("Reading data from %s failed: %s: %s" % [path, e.class, e.to_s])
-            @cache[path][:data] = default
-          end
-        else
-          @cache[path][:data] = File.read(path)
-        end
-=======
     def read(path, expected_type = Object, default=nil, &block)
       read_file(path, expected_type, &block)
     rescue TypeError => detail
@@ -52,7 +36,6 @@
       else
         Hiera.debug(error)
         @cache[path][:data] = default
->>>>>>> cd9e2a05
       end
     end
 
